// Conserve backup system.
// Copyright 2015, 2016 Martin Pool.

//! Command-line entry point for Conserve backups.

#![cfg_attr(feature="clippy", feature(plugin))]
#![cfg_attr(feature="clippy", plugin(clippy))]
#![cfg_attr(feature="bench", feature(test))] // Benchmark support currently only on nightly.

#![recursion_limit = "1024"]  // Needed by error-chain

use std::path::Path;

#[macro_use]
extern crate error_chain;
#[macro_use]
extern crate log;
#[macro_use]
extern crate clap;

extern crate isatty;
extern crate rustc_serialize;

use clap::{Arg, App, AppSettings, ArgMatches, SubCommand};

extern crate conserve;

use conserve::Archive;
use conserve::BandId;
use conserve::Report;
use conserve::ui;
use conserve::errors::*;


fn main() {
    let matches = make_clap().get_matches();
    let ui = match matches.value_of("ui") {
        Some(ui) => ui::by_name(ui).expect("Couldn't make UI"),
        None => ui::best_ui(),
    };
    let log_level = match matches.occurrences_of("v") {
        0 => log::LogLevelFilter::Warn,
        1 => log::LogLevelFilter::Info,
        2 => log::LogLevelFilter::Debug,
        _ => log::LogLevelFilter::max(),
    };
    let report = Report::with_ui(ui);
    report.become_logger(log_level);

    let (sub_name, subm) = matches.subcommand();
    let sub_fn = match sub_name {
        "backup" => backup,
        "init" => init,
        "list-source" => list_source,
        "ls" => ls,
        "restore" => restore,
        "versions" => versions,
        _ => unimplemented!(),
    };
    let result = sub_fn(subm.expect("No subcommand matches"), &report);

    if matches.is_present("stats") {
        info!("Stats:\n{}", report);
    }
    if let Err(e) = result {
        show_chained_errors(e);
        std::process::exit(1)
    }
}


fn make_clap<'a, 'b>() -> clap::App<'a, 'b> {
    fn archive_arg<'a, 'b>() -> Arg<'a, 'b> {
        Arg::with_name("archive")
            .help("Archive directory")
            .required(true)
    };

    fn backup_arg<'a, 'b>() -> Arg<'a, 'b> {
        Arg::with_name("backup")
            .help("Backup version number")
            .short("b")
            .long("backup")
            .takes_value(true)
            .value_name("VERSION")
    };

    // TODO: Allow the global options to occur even after the subcommand:
    // at the moment they have to be first.
    App::new("conserve")
        .about("A robust backup tool <http://conserve.fyi/>")
        .author(crate_authors!())
        .version(conserve::version())
        .setting(AppSettings::SubcommandRequiredElseHelp)
        .arg(Arg::with_name("stats")
            .long("stats")
            .help("Show number of operations, bytes, seconds elapsed"))
        .arg(Arg::with_name("ui")
            .long("ui")
            .help("UI for progress and messages")
            .takes_value(true)
            .possible_values(&["auto", "plain", "color"]))
        .arg(Arg::with_name("v")
            .short("v")
            .multiple(true)
            .help("Be more verbose (log all file names)"))
        .subcommand(SubCommand::with_name("init")
            .display_order(1)
            .about("Create a new archive")
            .arg(Arg::with_name("archive")
                .help("Path for new archive directory")
                .required(true)))
        .subcommand(SubCommand::with_name("backup")
            .display_order(2)
            .about("Copy source directory into an archive")
            .arg(archive_arg())
            .arg(Arg::with_name("source")
                .help("Backup from this directory")
                .required(true)))
        .subcommand(SubCommand::with_name("restore")
            .display_order(3)
            .about("Restore files from an archive version to a new destination")
            .arg(archive_arg())
            .arg(backup_arg())
            .arg(Arg::with_name("destination")
                .help("Restore to this new directory")
                .required(true))
            .arg(Arg::with_name("force-overwrite")
                .long("force-overwrite")
                .help("Overwrite existing destination directory")))
        .subcommand(SubCommand::with_name("versions")
            .display_order(4)
            .about("List backup versions in an archive")
            .arg(archive_arg())
            .arg(Arg::with_name("short")
                .help("List just version name without details")
                .long("short")
                .short("s")))
        .subcommand(SubCommand::with_name("ls")
            .display_order(5)
            .about("List files in a backup version")
            .arg(backup_arg())
            .arg(archive_arg()))
        .subcommand(SubCommand::with_name("list-source")
            .about("Recursive list files from source directory")
            .arg(Arg::with_name("source")
                .help("Source directory")
                .required(true)))
}


fn show_chained_errors(e: Error) {
    error!("{}", e);
    for suberr in e.iter().skip(1) {
        // First was already printed
        error!("  {}", suberr);
    }
    if let Some(bt) = e.backtrace() {
        println!("{:?}", bt)
    }
}


fn init(subm: &ArgMatches, _report: &Report) -> Result<()> {
    let archive_path = Path::new(subm.value_of("archive").expect("'archive' arg not found"));
    Archive::init(archive_path).and(Ok(()))
}


fn backup(subm: &ArgMatches, report: &Report) -> Result<()> {
    conserve::backup(Path::new(subm.value_of("archive").unwrap()),
                     Path::new(subm.value_of("source").unwrap()),
                     report)
}


fn list_source(subm: &ArgMatches, report: &Report) -> Result<()> {
    let source_path = Path::new(subm.value_of("source").unwrap());
    let mut source_iter = try!(conserve::sources::iter(source_path, report));
    for entry in &mut source_iter {
        println!("{}", try!(entry).apath);
    }
    Ok(())
}


fn versions(subm: &ArgMatches, report: &Report) -> Result<()> {
<<<<<<< HEAD
    let archive_path = Path::new(subm.value_of("archive").unwrap());
    let archive = try!(Archive::open(archive_path, &report));
=======
    let short_output = subm.is_present("short");
    let archive = try!(Archive::open(Path::new(subm.value_of("archive").unwrap())));
>>>>>>> f24fc6d6
    for band_id in try!(archive.list_bands()) {
        let band = match archive.open_band(&band_id, report) {
            Ok(band) => band,
            Err(e) => {
                warn!("Failed to open band {:?}: {:?}", band_id, e);
                continue;
            },
        };
        let is_complete_str = match band.is_closed() {
            Ok(true) => "complete",
            Ok(false) => "incomplete",
            Err(e) => {
                warn!("Failed to read band tail {:?}: {:?}", band_id, e);
                continue;
            },
        };
        if short_output {
            println!("{}", band_id);
        } else {
            println!("{:<31} {}",
                band_id,
                is_complete_str);
        }
    }
    Ok(())
}


fn ls(subm: &ArgMatches, report: &Report) -> Result<()> {
    let archive_path = Path::new(subm.value_of("archive").unwrap());
    let archive = try!(Archive::open(archive_path, &report));
    let band_id = try!(band_id_from_match(subm));
    let band = try!(archive.open_band_or_last(&band_id, report));
    for i in try!(band.index_iter(report)) {
        let entry = try!(i);
        println!("{}", entry.apath);
    }
    // TODO: Warn if the band is incomplete.
    Ok(())
}


fn restore(subm: &ArgMatches, report: &Report) -> Result<()> {
    let archive_path = Path::new(subm.value_of("archive").unwrap());
    let archive = try!(Archive::open(archive_path, &report));
    let destination_path = Path::new(subm.value_of("destination").unwrap());
    let force_overwrite = subm.is_present("force-overwrite");
    conserve::Restore::new(&archive, destination_path, report)
        .force_overwrite(force_overwrite)
        .band_id(try!(band_id_from_match(subm)))
        .run()
}

fn band_id_from_match(subm: &ArgMatches) -> Result<Option<BandId>> {
    match subm.value_of("backup") {
        Some(b) => Ok(Some(try!(BandId::from_string(b)))),
        None => Ok(None),
    }
}<|MERGE_RESOLUTION|>--- conflicted
+++ resolved
@@ -185,13 +185,9 @@
 
 
 fn versions(subm: &ArgMatches, report: &Report) -> Result<()> {
-<<<<<<< HEAD
     let archive_path = Path::new(subm.value_of("archive").unwrap());
+    let short_output = subm.is_present("short");
     let archive = try!(Archive::open(archive_path, &report));
-=======
-    let short_output = subm.is_present("short");
-    let archive = try!(Archive::open(Path::new(subm.value_of("archive").unwrap())));
->>>>>>> f24fc6d6
     for band_id in try!(archive.list_bands()) {
         let band = match archive.open_band(&band_id, report) {
             Ok(band) => band,
